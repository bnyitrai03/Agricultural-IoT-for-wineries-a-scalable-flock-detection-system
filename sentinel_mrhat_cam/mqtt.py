--- conflicted
+++ resolved
@@ -150,10 +150,6 @@
         message : str
             The payload to be published to the MQTT topic.
 
-<<<<<<< HEAD
-    def init(self) -> None:
-        pass
-=======
         topic : str
             The topic string to which the message should be published.
 
@@ -218,7 +214,6 @@
 
     def _reset_config_received_event(self) -> None:
         self.config_received_event.clear()
->>>>>>> 6a0c5cfb
 
     def is_connected(self) -> bool:
         return self.client.is_connected() if self.client else False
