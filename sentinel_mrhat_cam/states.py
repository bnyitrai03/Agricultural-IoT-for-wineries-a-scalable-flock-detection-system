--- conflicted
+++ resolved
@@ -33,7 +33,6 @@
 
 class Context:
     def __init__(self, logger: Logger):
-<<<<<<< HEAD
         config = {
             "uuid": "8D8AC610-566D-4EF0-9C22-186B2A5ED793",
             "quality": "4K",
@@ -65,8 +64,6 @@
                 }
             ]
         }
-=======
->>>>>>> e8170c95
         self._state: State = InitState()
         self.config: Config = Config()
         self.camera: ICamera = Camera(config)
