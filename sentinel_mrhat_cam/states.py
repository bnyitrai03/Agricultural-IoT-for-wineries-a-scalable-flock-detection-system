from abc import ABC, abstractmethod
from typing import Any, Dict, Optional
import time
import logging
from functools import wraps
from typing import Optional, Any, TypeVar, Callable, cast
import numpy as np
import logging
from .camera import ICamera, Camera
from .mqtt import ICommunication, MQTT
from .rtc import IRTC, RTC
from .system import ISystem, System
from .app_config import Config
from .message import MessageCreator
from .logger import Logger
from .schedule import Schedule
<<<<<<< HEAD
=======

from .static_config import UUID_TOPIC
>>>>>>> 6a0c5cfb


class State(ABC):
    @abstractmethod
    def handle(self, context: 'Context') -> None:
        pass


class Context:
    def __init__(self):
        self._state: State = InitState()
        self.config: Config = Config()
        self.camera: ICamera = Camera()
        self.communication: ICommunication = MQTT()
        self.rtc: IRTC = RTC()
        self.system: ISystem = System()
        self.schedule: Schedule = Schedule()
        self.message_creator: MessageCreator = MessageCreator(self.system, self.rtc, self.camera)
        self.logger: Logger = Logger()
<<<<<<< HEAD
        print("Initializing Context completed")
=======
        self.message: str
>>>>>>> 6a0c5cfb

    def request(self) -> None:
        self._state.handle(self)

    def set_state(self, state: State) -> None:
        self._state = state

    F = TypeVar('F', bound=Callable[..., Any])

    def log_execution_time(operation_name: Optional[str] = None) -> Callable[[F], F]:
        def decorator(func: F) -> F:
            @wraps(func)
            def wrapper(*args: Any, **kwargs: Any) -> Any:
                start_time = time.perf_counter()
                result = func(*args, **kwargs)
                end_time = time.perf_counter()
                execution_time = end_time - start_time

                if operation_name:
                    log_message = f"{operation_name} ({func.__name__}) took {execution_time:.6f} seconds"
                else:
                    log_message = f"{func.__name__} took {execution_time:.6f} seconds"

                logging.info(log_message)
                return result

            return cast(F, wrapper)

        return decorator


class InitState(State):
<<<<<<< HEAD
    def handle(self, context: Context) -> None:
        print("In InitState")
        """ context.config.load()
        context.camera.start()
        context.communication.connect()
        context.logger.start_logging() """
        context.set_state(ConfigCheckState())


class ConfigCheckState(State):
    def handle(self, context: Context) -> None:
        print("In ConfigCheckState")
        """ context.config.check_for_new_config()
        if context.communication.config_received_event.is_set():
            self.handle_new_config(context)
        context.set_state(CreateMessageState()) """
        context.set_state(InitState())

    def handle_new_config(self, context: Context) -> None:
        context.config.load()
        self.send_uuid(context)
        context.communication.reset_config_received_event()

    def send_uuid(self, context: Context) -> None:
        context.communication.send(f"config-ok|{context.config.uuid}")
=======
    def handle(self, context: 'Context') -> None:
        context.camera.start()
        context.communication.connect()
        context.set_state(ConfigCheckState())


class CreateMessageState(State):
    def handle(self, context: 'Context') -> None:
        context.message = context.message_creator.create_message()
        context.communication.connect()
        context.logger.start_remote_logging()
        context.set_state(ConfigCheckState())

>>>>>>> 6a0c5cfb

class ConfigCheckState(State):

<<<<<<< HEAD
class CreateMessageState(State):
    def handle(self, context: Context) -> None:
        image = context.camera.capture()
        timestamp = context.rtc.get_time()
        message = context.message_creator.create_message(image, timestamp)
        context.set_state(TransmitState(message))
=======
    def handle(self, context: 'Context') -> None:
        context.communication.send(context.config.uuid, UUID_TOPIC)
        context.communication.wait_for_acknowledge()
>>>>>>> 6a0c5cfb


class TransmitState(State):

<<<<<<< HEAD
    def handle(self, context: Context) -> None:
        context.communication.send(self.message)
=======
    def handle(self, context: 'Context') -> None:
        context.communication.send(context.message)
>>>>>>> 6a0c5cfb
        waiting_time = context.schedule.calculate_shutdown_duration(context.message_creator.last_operation_time)
        if context.schedule.should_shutdown(waiting_time):
            context.set_state(ShutDownState(waiting_time))
        else:
            context.set_state(ConfigCheckState())


class ShutDownState(State):
    def __init__(self, shutdown_duration: float):
        self.shutdown_duration = shutdown_duration

    def handle(self, context: Context) -> None:
        context.communication.disconnect()
        context.logger.disconnect_remote_logging()
        context.system.schedule_wakeup(self.shutdown_duration)
        # The system will shut down here and restart later<|MERGE_RESOLUTION|>--- conflicted
+++ resolved
@@ -14,11 +14,8 @@
 from .message import MessageCreator
 from .logger import Logger
 from .schedule import Schedule
-<<<<<<< HEAD
-=======
 
 from .static_config import UUID_TOPIC
->>>>>>> 6a0c5cfb
 
 
 class State(ABC):
@@ -38,11 +35,7 @@
         self.schedule: Schedule = Schedule()
         self.message_creator: MessageCreator = MessageCreator(self.system, self.rtc, self.camera)
         self.logger: Logger = Logger()
-<<<<<<< HEAD
-        print("Initializing Context completed")
-=======
         self.message: str
->>>>>>> 6a0c5cfb
 
     def request(self) -> None:
         self._state.handle(self)
@@ -75,33 +68,6 @@
 
 
 class InitState(State):
-<<<<<<< HEAD
-    def handle(self, context: Context) -> None:
-        print("In InitState")
-        """ context.config.load()
-        context.camera.start()
-        context.communication.connect()
-        context.logger.start_logging() """
-        context.set_state(ConfigCheckState())
-
-
-class ConfigCheckState(State):
-    def handle(self, context: Context) -> None:
-        print("In ConfigCheckState")
-        """ context.config.check_for_new_config()
-        if context.communication.config_received_event.is_set():
-            self.handle_new_config(context)
-        context.set_state(CreateMessageState()) """
-        context.set_state(InitState())
-
-    def handle_new_config(self, context: Context) -> None:
-        context.config.load()
-        self.send_uuid(context)
-        context.communication.reset_config_received_event()
-
-    def send_uuid(self, context: Context) -> None:
-        context.communication.send(f"config-ok|{context.config.uuid}")
-=======
     def handle(self, context: 'Context') -> None:
         context.camera.start()
         context.communication.connect()
@@ -115,33 +81,18 @@
         context.logger.start_remote_logging()
         context.set_state(ConfigCheckState())
 
->>>>>>> 6a0c5cfb
 
 class ConfigCheckState(State):
 
-<<<<<<< HEAD
-class CreateMessageState(State):
-    def handle(self, context: Context) -> None:
-        image = context.camera.capture()
-        timestamp = context.rtc.get_time()
-        message = context.message_creator.create_message(image, timestamp)
-        context.set_state(TransmitState(message))
-=======
     def handle(self, context: 'Context') -> None:
         context.communication.send(context.config.uuid, UUID_TOPIC)
         context.communication.wait_for_acknowledge()
->>>>>>> 6a0c5cfb
 
 
 class TransmitState(State):
 
-<<<<<<< HEAD
-    def handle(self, context: Context) -> None:
-        context.communication.send(self.message)
-=======
     def handle(self, context: 'Context') -> None:
         context.communication.send(context.message)
->>>>>>> 6a0c5cfb
         waiting_time = context.schedule.calculate_shutdown_duration(context.message_creator.last_operation_time)
         if context.schedule.should_shutdown(waiting_time):
             context.set_state(ShutDownState(waiting_time))
