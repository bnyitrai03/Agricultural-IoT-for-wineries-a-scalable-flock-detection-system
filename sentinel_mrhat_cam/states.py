from abc import ABC, abstractmethod
import time
import logging
from functools import wraps
from typing import Optional, Any, TypeVar, Callable, cast, Union
from .camera import ICamera, Camera
from .mqtt import ICommunication, MQTT
from .system import ISystem
from .rtc import IRTC
from .app_config import Config
from .message import MessageCreator
from .logger import Logger
from .static_config import UUID_TOPIC, IMAGE_TOPIC, SHUTDOWN_THRESHOLD, TIME_TO_BOOT_AND_SHUTDOWN
F = TypeVar('F', bound=Callable[..., Any])


class State(ABC):
    @abstractmethod
    def handle(self, app: 'Context') -> None:
        pass


class Context:
    runtime: float = 0.0  # static varibale to measure the accumulated runtime of the application

    def __init__(self, logger: Logger):
        self._state: State = InitState()
        self.communication: ICommunication = MQTT()
<<<<<<< HEAD
        self.rtc: IRTC = RTC()
        self.config: Config = Config(self.rtc, self.communication)
        self.camera: ICamera = Camera(self.config.active)  # !!!!!!!!
        self.system: ISystem = System()
        self.schedule: Schedule = Schedule()

        self.message_creator: MessageCreator = MessageCreator(self.system, self.rtc, self.camera)
=======
        self.config: Config = Config(self.communication)
        self.camera: ICamera = Camera(self.config.active)
        self.message_creator: MessageCreator = MessageCreator(self.camera)
>>>>>>> 87b8787b
        self.logger = logger
        self.message: str = "Uninitialized message"

    def request(self) -> None:
        self._state.handle(self)

    def set_state(self, state: State) -> None:
        self._state = state

    @staticmethod
    def log_and_save_execution_time(operation_name: Optional[str] = None) -> Callable[[F], F]:
        """
        Saves the execution time of the function to the `runtime` variable.

        Args:
            operation_name (Optional[str], optional): Operation description. Defaults to None.

        Returns:
            Callable[[F], F]: Wrapped function with logging.
        """
        def decorator(func: F) -> F:
            @wraps(func)
            def wrapper(*args: Any, **kwargs: Any) -> Any:
                start_time = time.perf_counter()
                result = func(*args, **kwargs)
                end_time = time.perf_counter()
                execution_time = end_time - start_time

                if operation_name:
                    log_message = f"{operation_name} ({func.__name__}) took {execution_time:.6f} seconds"
                else:
                    log_message = f"{func.__name__} took {execution_time:.6f} seconds"

                # Update the class-level runtime
                Context.runtime += execution_time
                # Log the message using logger
                logging.info(log_message)

                return result

            return cast(F, wrapper)

        return decorator


class InitState(State):
    @Context.log_and_save_execution_time(operation_name="InitState")
    def handle(self, app: Context) -> None:
        logging.info("In InitState")
        app.camera.start()
        app.set_state(CreateMessageState())


class CreateMessageState(State):
    @Context.log_and_save_execution_time(operation_name="CreateMessageState")
    def handle(self, app: Context) -> None:
        logging.info("In CreateMessageState")
        app.message = app.message_creator.create_message()

        # Connect to the remote server if not connected already
        if not app.communication.is_connected():
            app.communication.connect()
            app.communication.init_receive()
            app.logger.start_remote_logging(app.communication)

        app.set_state(ConfigCheckState())


class ConfigCheckState(State):
    @Context.log_and_save_execution_time(operation_name="ConfigCheckState")
    def handle(self, app: Context) -> None:
        logging.info("In ConfigCheckState")

        self.wait_for_config(app)
        self.load(app)

        logging.info(f"Active config: {app.config.active}")

        app.set_state(TransmitState())

    @Context.log_and_save_execution_time(operation_name="ConfigLoad")
    def load(self, app: Context) -> None:
        app.config.load()

    @Context.log_and_save_execution_time(operation_name="ConfigAcknowledge")
    def wait_for_config(self, app: Context) -> None:
        app.communication.wait_for_config(app.config.active["uuid"], UUID_TOPIC)


class TransmitState(State):
    @Context.log_and_save_execution_time(operation_name="TransmitState")
    def handle(self, app: Context) -> None:
        logging.info("In TransmitState")
        app.communication.send(app.message, IMAGE_TOPIC)
        app.set_state(ShutdownState())


class ShutdownState(State):
    def handle(self, app: Context) -> None:
        logging.info("In ShutDownState")
        # Keep this during development
        logging.info(f"Accumulated runtime: {app.runtime}")

        period: int = app.config.active["period"]  # period of the message sending
        waiting_time: float = max(period - app.runtime, 0)  # time to wait in between the new message creation
        self._shutdown_mode(period, waiting_time)

    def _shutdown_mode(self, app: Context, period: int, waiting_time: float) -> None:
        # If the period is negative then we must wake up at the end of this time interval
        if period < 0:
            local_wake_time = IRTC.localize_time(app.config.active["end"])
            logging.info("Pi shutting down")
            self._shutdown(app, local_wake_time)

        # If the time to wait is longer than the threshold then the Pi shuts down before taking the next picture
        elif waiting_time > SHUTDOWN_THRESHOLD:
            shutdown_duration = max(waiting_time - TIME_TO_BOOT_AND_SHUTDOWN, 0)
            logging.info("Pi shutting down")
            self._shutdown(app, shutdown_duration)

        # If the time to wait before taking the next image is short, then we sleep that much
        else:
            time.sleep(waiting_time)
            # reset the runtime
            app.runtime = 0
            app.set_state(CreateMessageState())

    def _shutdown(self, app: Context, wake_time: Union[str, int, float]) -> None:
        logging.info(f"Wake time is: {wake_time}")
        app.logger.stop_remote_logging()
        app.communication.disconnect()
        ISystem.schedule_wakeup(wake_time)<|MERGE_RESOLUTION|>--- conflicted
+++ resolved
@@ -26,19 +26,9 @@
     def __init__(self, logger: Logger):
         self._state: State = InitState()
         self.communication: ICommunication = MQTT()
-<<<<<<< HEAD
-        self.rtc: IRTC = RTC()
-        self.config: Config = Config(self.rtc, self.communication)
-        self.camera: ICamera = Camera(self.config.active)  # !!!!!!!!
-        self.system: ISystem = System()
-        self.schedule: Schedule = Schedule()
-
-        self.message_creator: MessageCreator = MessageCreator(self.system, self.rtc, self.camera)
-=======
         self.config: Config = Config(self.communication)
         self.camera: ICamera = Camera(self.config.active)
         self.message_creator: MessageCreator = MessageCreator(self.camera)
->>>>>>> 87b8787b
         self.logger = logger
         self.message: str = "Uninitialized message"
 
