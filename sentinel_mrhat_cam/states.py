--- conflicted
+++ resolved
@@ -126,11 +126,7 @@
         logging.info("In CreateMessageState \n")
         app.message = app.message_creator.create_message()
 
-<<<<<<< HEAD
-        # Connect to the remote server if connected already
-=======
         # Connect to the remote server if not connected already
->>>>>>> d1308f5d
         if not app.communication.is_connected():
             app.communication.connect()
             app.logger.start_remote_logging()
@@ -143,16 +139,12 @@
     def handle(self, app: Context) -> None:
         logging.info("In ConfigCheckState \n")
         app.communication.wait_for_config(app.config.uuid, UUID_TOPIC)
-<<<<<<< HEAD
-        app.set_state(TransmitState())
-=======
 
         # check if the Pi is not within working hours
         if app.schedule.should_shutdown(app.config.active["start"], app.config.active["end"]):
             app.set_state(ShutdownState())
         else:
             app.set_state(TransmitState())
->>>>>>> d1308f5d
 
 
 class TransmitState(State):
@@ -177,17 +169,12 @@
             local_wake_time = app.schedule.adjust_time(app.config.active["end"])
             self.shutdown(app, local_wake_time)
 
-<<<<<<< HEAD
-        if should_we_shut_down:
-            pass
-=======
         # If the time to wait is longer than the threshold then the Pi shuts down before taking the next picture
         elif waiting_time > SHUTDOWN_THRESHOLD:
             shutdown_duration = max(waiting_time - TIME_TO_BOOT_AND_SHUTDOWN, 0)
             self.shutdown(app, shutdown_duration)
 
         # If the time to wait before taking the next image is short, then we sleep that much
->>>>>>> d1308f5d
         else:
             time.sleep(waiting_time)
             # reset the runtime
