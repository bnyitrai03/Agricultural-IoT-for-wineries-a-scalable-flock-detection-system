--- conflicted
+++ resolved
@@ -114,7 +114,6 @@
 class CreateMessageState(State):
     def handle(self, app: Context) -> None:
         logging.info("In CreateMessageState")
-<<<<<<< HEAD
         app.set_state(InitState())
 
         app.message = app.message_creator.create_message()
@@ -129,20 +128,6 @@
     def handle(self, app: Context) -> None:
         app.communication.send(app.config.uuid, UUID_TOPIC)
         app.communication.wait_for_acknowledge()
-=======
-        context.set_state(InitState())  # to debug
-        context.message = context.message_creator.create_message()
-        context.communication.connect()
-        context.logger.start_remote_logging()
-        context.set_state(ConfigCheckState())
-
-
-class ConfigCheckState(State):
-    def handle(self, context: Context) -> None:
-        # context.communication.send(context.config.uuid, UUID_TOPIC)
-        # context.communication.wait_for_acknowledge()
-        exit(1)
->>>>>>> 94b6620a
 
 
 class TransmitState(State):
